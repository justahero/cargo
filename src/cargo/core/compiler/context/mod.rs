#![allow(deprecated)]
use std::collections::{BTreeSet, HashMap, HashSet};
use std::ffi::OsStr;
use std::path::PathBuf;
use std::sync::{Arc, Mutex};

use filetime::FileTime;
use jobserver::Client;

use crate::core::compiler::compilation;
use crate::core::compiler::Unit;
use crate::core::PackageId;
use crate::util::errors::{CargoResult, CargoResultExt};
use crate::util::{internal, profile, Config};

use super::build_plan::BuildPlan;
use super::custom_build::{self, BuildDeps, BuildScriptOutputs, BuildScripts};
use super::fingerprint::Fingerprint;
use super::job_queue::JobQueue;
use super::layout::Layout;
use super::standard_lib;
use super::unit_dependencies::{UnitDep, UnitGraph};
use super::{BuildContext, Compilation, CompileMode, Executor, FileFlavor, Kind};

mod compilation_files;
use self::compilation_files::CompilationFiles;
pub use self::compilation_files::{Metadata, OutputFile};

/// Collection of all the stuff that is needed to perform a build.
pub struct Context<'a, 'cfg> {
    /// Mostly static information about the build task.
    pub bcx: &'a BuildContext<'a, 'cfg>,
    /// A large collection of information about the result of the entire compilation.
    pub compilation: Compilation<'cfg>,
    /// Output from build scripts, updated after each build script runs.
    pub build_script_outputs: Arc<Mutex<BuildScriptOutputs>>,
    /// Dependencies (like rerun-if-changed) declared by a build script.
    /// This is *only* populated from the output from previous runs.
    /// If the build script hasn't ever been run, then it must be run.
    pub build_explicit_deps: HashMap<Unit<'a>, BuildDeps>,
    /// Fingerprints used to detect if a unit is out-of-date.
    pub fingerprints: HashMap<Unit<'a>, Arc<Fingerprint>>,
    /// Cache of file mtimes to reduce filesystem hits.
    pub mtime_cache: HashMap<PathBuf, FileTime>,
    /// A set used to track which units have been compiled.
    /// A unit may appear in the job graph multiple times as a dependency of
    /// multiple packages, but it only needs to run once.
    pub compiled: HashSet<Unit<'a>>,
    /// Linking information for each `Unit`.
    /// See `build_map` for details.
    pub build_scripts: HashMap<Unit<'a>, Arc<BuildScripts>>,
    /// Job server client to manage concurrency with other processes.
    pub jobserver: Client,
    /// "Primary" packages are the ones the user selected on the command-line
    /// with `-p` flags. If no flags are specified, then it is the defaults
    /// based on the current directory and the default workspace members.
    primary_packages: HashSet<PackageId>,
    /// The dependency graph of units to compile.
    unit_dependencies: UnitGraph<'a>,
    /// An abstraction of the files and directories that will be generated by
    /// the compilation. This is `None` until after `unit_dependencies` has
    /// been computed.
    files: Option<CompilationFiles<'a, 'cfg>>,

    /// A flag indicating whether pipelining is enabled for this compilation
    /// session. Pipelining largely only affects the edges of the dependency
    /// graph that we generate at the end, and otherwise it's pretty
    /// straightforward.
    pipelining: bool,

    /// A set of units which are compiling rlibs and are expected to produce
    /// metadata files in addition to the rlib itself. This is only filled in
    /// when `pipelining` above is enabled.
    rmeta_required: HashSet<Unit<'a>>,
}

impl<'a, 'cfg> Context<'a, 'cfg> {
    pub fn new(
        config: &'cfg Config,
        bcx: &'a BuildContext<'a, 'cfg>,
        unit_dependencies: UnitGraph<'a>,
    ) -> CargoResult<Self> {
        // Load up the jobserver that we'll use to manage our parallelism. This
        // is the same as the GNU make implementation of a jobserver, and
        // intentionally so! It's hoped that we can interact with GNU make and
        // all share the same jobserver.
        //
        // Note that if we don't have a jobserver in our environment then we
        // create our own, and we create it with `n` tokens, but immediately
        // acquire one, because one token is ourself, a running process.
        let jobserver = match config.jobserver_from_env() {
            Some(c) => c.clone(),
            None => {
                let client = Client::new(bcx.build_config.jobs as usize)
                    .chain_err(|| "failed to create jobserver")?;
                client.acquire_raw()?;
                client
            }
        };

        let pipelining = bcx
            .config
            .get_bool("build.pipelining")?
            .map(|t| t.val)
            .unwrap_or(bcx.host_info.supports_pipelining.unwrap());

        Ok(Self {
            bcx,
            compilation: Compilation::new(bcx)?,
            build_script_outputs: Arc::new(Mutex::new(BuildScriptOutputs::default())),
            fingerprints: HashMap::new(),
            mtime_cache: HashMap::new(),
            compiled: HashSet::new(),
            build_scripts: HashMap::new(),
            build_explicit_deps: HashMap::new(),
            jobserver,
            primary_packages: HashSet::new(),
            unit_dependencies,
            files: None,
            rmeta_required: HashSet::new(),
            pipelining,
        })
    }

    // Returns a mapping of the root package plus its immediate dependencies to
    // where the compiled libraries are all located.
    pub fn compile(
        mut self,
        units: &[Unit<'a>],
        export_dir: Option<PathBuf>,
        exec: &Arc<dyn Executor>,
    ) -> CargoResult<Compilation<'cfg>> {
        let mut queue = JobQueue::new(self.bcx, units);
        let mut plan = BuildPlan::new();
        let build_plan = self.bcx.build_config.build_plan;
        self.prepare_units(export_dir, units)?;
        self.prepare()?;
        custom_build::build_map(&mut self, units)?;
        self.check_collistions()?;

        for unit in units.iter() {
            // Build up a list of pending jobs, each of which represent
            // compiling a particular package. No actual work is executed as
            // part of this, that's all done next as part of the `execute`
            // function which will run everything in order with proper
            // parallelism.
            let force_rebuild = self.bcx.build_config.force_rebuild;
            super::compile(&mut self, &mut queue, &mut plan, unit, exec, force_rebuild)?;
        }

        // Now that we've got the full job queue and we've done all our
        // fingerprint analysis to determine what to run, bust all the memoized
        // fingerprint hashes to ensure that during the build they all get the
        // most up-to-date values. In theory we only need to bust hashes that
        // transitively depend on a dirty build script, but it shouldn't matter
        // that much for performance anyway.
        for fingerprint in self.fingerprints.values() {
            fingerprint.clear_memoized();
        }

        // Now that we've figured out everything that we're going to do, do it!
        queue.execute(&mut self, &mut plan)?;

        if build_plan {
            plan.set_inputs(self.build_plan_inputs()?);
            plan.output_plan();
        }

        for unit in units.iter() {
            for output in self.outputs(unit)?.iter() {
                if output.flavor == FileFlavor::DebugInfo {
                    continue;
                }

                let bindst = output.bin_dst();

                if unit.mode == CompileMode::Test {
                    self.compilation.tests.push((
                        unit.pkg.clone(),
                        unit.target.clone(),
                        output.path.clone(),
                    ));
                } else if unit.target.is_executable() {
                    self.compilation.binaries.push(bindst.clone());
                }
            }

            for dep in self.dep_targets(unit).iter() {
                if !unit.target.is_lib() {
                    continue;
                }

                if dep.mode.is_run_custom_build() {
                    let out_dir = self.files().build_script_out_dir(dep).display().to_string();
                    self.compilation
                        .extra_env
                        .entry(dep.pkg.package_id())
                        .or_insert_with(Vec::new)
                        .push(("OUT_DIR".to_string(), out_dir));
                }
            }

            if unit.mode.is_doc_test() {
                // Note that we can *only* doc-test rlib outputs here. A
                // staticlib output cannot be linked by the compiler (it just
                // doesn't do that). A dylib output, however, can be linked by
                // the compiler, but will always fail. Currently all dylibs are
                // built as "static dylibs" where the standard library is
                // statically linked into the dylib. The doc tests fail,
                // however, for now as they try to link the standard library
                // dynamically as well, causing problems. As a result we only
                // pass `--extern` for rlib deps and skip out on all other
                // artifacts.
                let mut doctest_deps = Vec::new();
                for dep in self.unit_deps(unit) {
                    if dep.unit.target.is_lib() && dep.unit.mode == CompileMode::Build {
                        let outputs = self.outputs(&dep.unit)?;
                        let outputs = outputs.iter().filter(|output| {
                            output.path.extension() == Some(OsStr::new("rlib"))
                                || dep.unit.target.for_host()
                        });
                        for output in outputs {
                            doctest_deps.push((dep.extern_crate_name, output.path.clone()));
                        }
                    }
                }
                // Help with tests to get a stable order with renamed deps.
                doctest_deps.sort();
                self.compilation.to_doc_test.push(compilation::Doctest {
                    package: unit.pkg.clone(),
                    target: unit.target.clone(),
                    deps: doctest_deps,
                });
            }

            let feats = &unit.features;
            if !feats.is_empty() {
                self.compilation
                    .cfgs
                    .entry(unit.pkg.package_id())
                    .or_insert_with(|| {
                        feats
                            .iter()
                            .map(|feat| format!("feature=\"{}\"", feat))
                            .collect()
                    });
            }
            let rustdocflags = self.bcx.rustdocflags_args(unit);
            if !rustdocflags.is_empty() {
                self.compilation
                    .rustdocflags
                    .entry(unit.pkg.package_id())
                    .or_insert_with(|| rustdocflags.to_vec());
            }

            super::output_depinfo(&mut self, unit)?;
        }

        for (&(ref pkg, _), output) in self.build_script_outputs.lock().unwrap().iter() {
            self.compilation
                .cfgs
                .entry(pkg.clone())
                .or_insert_with(HashSet::new)
                .extend(output.cfgs.iter().cloned());

            self.compilation
                .extra_env
                .entry(pkg.clone())
                .or_insert_with(Vec::new)
                .extend(output.env.iter().cloned());

            for dir in output.library_paths.iter() {
                self.compilation.native_dirs.insert(dir.clone());
            }
        }
        Ok(self.compilation)
    }

    /// Returns the executable for the specified unit (if any).
    pub fn get_executable(&mut self, unit: &Unit<'a>) -> CargoResult<Option<PathBuf>> {
        for output in self.outputs(unit)?.iter() {
            if output.flavor == FileFlavor::DebugInfo {
                continue;
            }

            let is_binary = unit.target.is_executable();
            let is_test = unit.mode.is_any_test() && !unit.mode.is_check();

            if is_binary || is_test {
                return Ok(Option::Some(output.bin_dst().clone()));
            }
        }
        Ok(None)
    }

    pub fn prepare_units(
        &mut self,
        export_dir: Option<PathBuf>,
        units: &[Unit<'a>],
    ) -> CargoResult<()> {
        let profile_kind = &self.bcx.build_config.profile_kind;
        let dest = self.bcx.profiles.get_dir_name(profile_kind);
        let host_layout = Layout::new(self.bcx.ws, None, &dest)?;
        let target_layout = match self.bcx.build_config.requested_target.as_ref() {
<<<<<<< HEAD
            Some(target) => Some(Layout::new(self.bcx.ws, Some(target), &dest)?),
=======
            Some(target) => {
                let layout = Layout::new(self.bcx.ws, Some(target), dest)?;
                standard_lib::prepare_sysroot(&layout)?;
                Some(layout)
            }
>>>>>>> 249b31b6
            None => None,
        };
        self.primary_packages
            .extend(units.iter().map(|u| u.pkg.package_id()));

        self.record_units_requiring_metadata();

        let files = CompilationFiles::new(
            units,
            host_layout,
            target_layout,
            export_dir,
            self.bcx.ws,
            self,
        );
        self.files = Some(files);
        Ok(())
    }

    /// Prepare this context, ensuring that all filesystem directories are in
    /// place.
    pub fn prepare(&mut self) -> CargoResult<()> {
        let _p = profile::start("preparing layout");

        self.files_mut()
            .host
            .prepare()
            .chain_err(|| internal("couldn't prepare build directories"))?;
        if let Some(ref mut target) = self.files.as_mut().unwrap().target {
            target
                .prepare()
                .chain_err(|| internal("couldn't prepare build directories"))?;
        }

        self.compilation.host_deps_output = self.files_mut().host.deps().to_path_buf();

        let files = self.files.as_ref().unwrap();
        let layout = files.target.as_ref().unwrap_or(&files.host);
        self.compilation.root_output = layout.dest().to_path_buf();
        self.compilation.deps_output = layout.deps().to_path_buf();
        Ok(())
    }

    pub fn files(&self) -> &CompilationFiles<'a, 'cfg> {
        self.files.as_ref().unwrap()
    }

    fn files_mut(&mut self) -> &mut CompilationFiles<'a, 'cfg> {
        self.files.as_mut().unwrap()
    }

    /// Returns the filenames that the given unit will generate.
    pub fn outputs(&self, unit: &Unit<'a>) -> CargoResult<Arc<Vec<OutputFile>>> {
        self.files.as_ref().unwrap().outputs(unit, self.bcx)
    }

    /// For a package, return all targets which are registered as dependencies
    /// for that package.
    /// NOTE: This is deprecated, use `unit_deps` instead.
    //
    // TODO: this ideally should be `-> &[Unit<'a>]`.
    pub fn dep_targets(&self, unit: &Unit<'a>) -> Vec<Unit<'a>> {
        self.unit_dependencies[unit]
            .iter()
            .map(|dep| dep.unit)
            .collect()
    }

    /// Direct dependencies for the given unit.
    pub fn unit_deps(&self, unit: &Unit<'a>) -> &[UnitDep<'a>] {
        &self.unit_dependencies[unit]
    }

    pub fn is_primary_package(&self, unit: &Unit<'a>) -> bool {
        self.primary_packages.contains(&unit.pkg.package_id())
    }

    /// Returns the list of filenames read by cargo to generate the `BuildContext`
    /// (all `Cargo.toml`, etc.).
    pub fn build_plan_inputs(&self) -> CargoResult<Vec<PathBuf>> {
        // Keep sorted for consistency.
        let mut inputs = BTreeSet::new();
        // Note: dev-deps are skipped if they are not present in the unit graph.
        for unit in self.unit_dependencies.keys() {
            inputs.insert(unit.pkg.manifest_path().to_path_buf());
        }
        Ok(inputs.into_iter().collect())
    }

    fn check_collistions(&self) -> CargoResult<()> {
        let mut output_collisions = HashMap::new();
        let describe_collision =
            |unit: &Unit<'_>, other_unit: &Unit<'_>, path: &PathBuf| -> String {
                format!(
                    "The {} target `{}` in package `{}` has the same output \
                     filename as the {} target `{}` in package `{}`.\n\
                     Colliding filename is: {}\n",
                    unit.target.kind().description(),
                    unit.target.name(),
                    unit.pkg.package_id(),
                    other_unit.target.kind().description(),
                    other_unit.target.name(),
                    other_unit.pkg.package_id(),
                    path.display()
                )
            };
        let suggestion =
            "Consider changing their names to be unique or compiling them separately.\n\
             This may become a hard error in the future; see \
             <https://github.com/rust-lang/cargo/issues/6313>.";
        let rustdoc_suggestion =
            "This is a known bug where multiple crates with the same name use\n\
             the same path; see <https://github.com/rust-lang/cargo/issues/6313>.";
        let report_collision = |unit: &Unit<'_>,
                                other_unit: &Unit<'_>,
                                path: &PathBuf,
                                suggestion: &str|
         -> CargoResult<()> {
            if unit.target.name() == other_unit.target.name() {
                self.bcx.config.shell().warn(format!(
                    "output filename collision.\n\
                     {}\
                     The targets should have unique names.\n\
                     {}",
                    describe_collision(unit, other_unit, path),
                    suggestion
                ))
            } else {
                self.bcx.config.shell().warn(format!(
                    "output filename collision.\n\
                    {}\
                    The output filenames should be unique.\n\
                    {}\n\
                    If this looks unexpected, it may be a bug in Cargo. Please file a bug report at\n\
                    https://github.com/rust-lang/cargo/issues/ with as much information as you\n\
                    can provide.\n\
                    {} running on `{}` target `{}`\n\
                    First unit: {:?}\n\
                    Second unit: {:?}",
                    describe_collision(unit, other_unit, path),
                    suggestion,
                    crate::version(), self.bcx.host_triple(), self.bcx.target_triple(),
                    unit, other_unit))
            }
        };

        let mut keys = self
            .unit_dependencies
            .keys()
            .filter(|unit| !unit.mode.is_run_custom_build())
            .collect::<Vec<_>>();
        // Sort for consistent error messages.
        keys.sort_unstable();
        for unit in keys {
            for output in self.outputs(unit)?.iter() {
                if let Some(other_unit) = output_collisions.insert(output.path.clone(), unit) {
                    if unit.mode.is_doc() {
                        // See https://github.com/rust-lang/rust/issues/56169
                        // and https://github.com/rust-lang/rust/issues/61378
                        report_collision(unit, other_unit, &output.path, rustdoc_suggestion)?;
                    } else {
                        report_collision(unit, other_unit, &output.path, suggestion)?;
                    }
                }
                if let Some(hardlink) = output.hardlink.as_ref() {
                    if let Some(other_unit) = output_collisions.insert(hardlink.clone(), unit) {
                        report_collision(unit, other_unit, hardlink, suggestion)?;
                    }
                }
                if let Some(ref export_path) = output.export_path {
                    if let Some(other_unit) = output_collisions.insert(export_path.clone(), unit) {
                        self.bcx.config.shell().warn(format!(
                            "`--out-dir` filename collision.\n\
                             {}\
                             The exported filenames should be unique.\n\
                             {}",
                            describe_collision(unit, other_unit, export_path),
                            suggestion
                        ))?;
                    }
                }
            }
        }
        Ok(())
    }

    /// Records the list of units which are required to emit metadata.
    ///
    /// Units which depend only on the metadata of others requires the others to
    /// actually produce metadata, so we'll record that here.
    fn record_units_requiring_metadata(&mut self) {
        for (key, deps) in self.unit_dependencies.iter() {
            for dep in deps {
                if self.only_requires_rmeta(key, &dep.unit) {
                    self.rmeta_required.insert(dep.unit);
                }
            }
        }
    }

    /// Returns whether when `parent` depends on `dep` if it only requires the
    /// metadata file from `dep`.
    pub fn only_requires_rmeta(&self, parent: &Unit<'a>, dep: &Unit<'a>) -> bool {
        // this is only enabled when pipelining is enabled
        self.pipelining
            // We're only a candidate for requiring an `rmeta` file if we
            // ourselves are building an rlib,
            && !parent.requires_upstream_objects()
            && parent.mode == CompileMode::Build
            // Our dependency must also be built as an rlib, otherwise the
            // object code must be useful in some fashion
            && !dep.requires_upstream_objects()
            && dep.mode == CompileMode::Build
    }

    /// Returns whether when `unit` is built whether it should emit metadata as
    /// well because some compilations rely on that.
    pub fn rmeta_required(&self, unit: &Unit<'a>) -> bool {
        self.rmeta_required.contains(unit) || self.bcx.config.cli_unstable().timings.is_some()
    }
}<|MERGE_RESOLUTION|>--- conflicted
+++ resolved
@@ -302,15 +302,11 @@
         let dest = self.bcx.profiles.get_dir_name(profile_kind);
         let host_layout = Layout::new(self.bcx.ws, None, &dest)?;
         let target_layout = match self.bcx.build_config.requested_target.as_ref() {
-<<<<<<< HEAD
-            Some(target) => Some(Layout::new(self.bcx.ws, Some(target), &dest)?),
-=======
             Some(target) => {
-                let layout = Layout::new(self.bcx.ws, Some(target), dest)?;
+                let layout = Layout::new(self.bcx.ws, Some(target), &dest)?;
                 standard_lib::prepare_sysroot(&layout)?;
                 Some(layout)
             }
->>>>>>> 249b31b6
             None => None,
         };
         self.primary_packages
